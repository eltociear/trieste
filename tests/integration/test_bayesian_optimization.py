# Copyright 2020 The Trieste Contributors
#
# Licensed under the Apache License, Version 2.0 (the "License");
# you may not use this file except in compliance with the License.
# You may obtain a copy of the License at
#
#     http://www.apache.org/licenses/LICENSE-2.0
#
# Unless required by applicable law or agreed to in writing, software
# distributed under the License is distributed on an "AS IS" BASIS,
# WITHOUT WARRANTIES OR CONDITIONS OF ANY KIND, either express or implied.
# See the License for the specific language governing permissions and
# limitations under the License.
import gpflow
import numpy.testing as npt
import pytest
import tensorflow as tf

from tests.util.misc import random_seed
<<<<<<< HEAD
from trieste.acquisition.function import BatchMonteCarloExpectedImprovement, AugmentedExpectedImprovement, MinValueEntropySearch, GIBBON
=======
from trieste.acquisition.function import (
    BatchMonteCarloExpectedImprovement,
    LocalPenalizationAcquisitionFunction,
)
>>>>>>> 2f602b9e
from trieste.acquisition.rule import (
    OBJECTIVE,
    AcquisitionRule,
    EfficientGlobalOptimization,
    ThompsonSampling,
    TrustRegion,
)
from trieste.bayesian_optimizer import BayesianOptimizer
from trieste.data import Dataset
from trieste.models import GaussianProcessRegression
from trieste.space import Box
from trieste.utils.objectives import BRANIN_MINIMIZERS, BRANIN_MINIMUM, branin, mk_observer


@random_seed
@pytest.mark.parametrize(
    "num_steps, acquisition_rule",
    [
        (
            30,
            EfficientGlobalOptimization(
                GIBBON(Box([0, 0], [1, 1])).using(OBJECTIVE),
            ),  
        ),
        (
            30,
            EfficientGlobalOptimization(
                AugmentedExpectedImprovement().using(OBJECTIVE),
            ),  
        ),    
        (
            30,
            EfficientGlobalOptimization(
                MinValueEntropySearch(Box([0, 0], [1, 1])).using(OBJECTIVE),
            ),  
        ),    
        (20, EfficientGlobalOptimization()),
        (
            15,
            EfficientGlobalOptimization(
                BatchMonteCarloExpectedImprovement(sample_size=500).using(OBJECTIVE),
                num_query_points=2,
            ),
<<<<<<< HEAD
        ),    
=======
        ),
        (
            10,
            EfficientGlobalOptimization(
                LocalPenalizationAcquisitionFunction(Box([0, 0], [1, 1])).using(OBJECTIVE),
                num_query_points=3,
            ),
        ),
>>>>>>> 2f602b9e
        (15, TrustRegion()),
        (17, ThompsonSampling(500, 3)),
    ],
)
def test_optimizer_finds_minima_of_the_branin_function(
    num_steps: int, acquisition_rule: AcquisitionRule
) -> None:
    search_space = Box([0, 0], [1, 1])

    def build_model(data: Dataset) -> GaussianProcessRegression:
        variance = tf.math.reduce_variance(data.observations)
        kernel = gpflow.kernels.Matern52(variance, tf.constant([0.2, 0.2], tf.float64))
        gpr = gpflow.models.GPR((data.query_points, data.observations), kernel, noise_variance=1e-5)
        gpflow.utilities.set_trainable(gpr.likelihood, False)
        return GaussianProcessRegression(gpr)

    initial_query_points = search_space.sample(5)
    observer = mk_observer(branin, OBJECTIVE)
    initial_data = observer(initial_query_points)
    model = build_model(initial_data[OBJECTIVE])

    dataset = (
        BayesianOptimizer(observer, search_space)
        .optimize(num_steps, initial_data, {OBJECTIVE: model}, acquisition_rule)
        .try_get_final_datasets()[OBJECTIVE]
    )

    arg_min_idx = tf.squeeze(tf.argmin(dataset.observations, axis=0))

    best_y = dataset.observations[arg_min_idx]
    best_x = dataset.query_points[arg_min_idx]

    relative_minimizer_err = tf.abs((best_x - BRANIN_MINIMIZERS) / BRANIN_MINIMIZERS)
    # these accuracies are the current best for the given number of optimization steps, which makes
    # this is a regression test
    assert tf.reduce_any(tf.reduce_all(relative_minimizer_err < 0.03, axis=-1), axis=0)
    npt.assert_allclose(best_y, BRANIN_MINIMUM, rtol=0.03)<|MERGE_RESOLUTION|>--- conflicted
+++ resolved
@@ -17,14 +17,11 @@
 import tensorflow as tf
 
 from tests.util.misc import random_seed
-<<<<<<< HEAD
 from trieste.acquisition.function import BatchMonteCarloExpectedImprovement, AugmentedExpectedImprovement, MinValueEntropySearch, GIBBON
-=======
 from trieste.acquisition.function import (
     BatchMonteCarloExpectedImprovement,
     LocalPenalizationAcquisitionFunction,
 )
->>>>>>> 2f602b9e
 from trieste.acquisition.rule import (
     OBJECTIVE,
     AcquisitionRule,
@@ -43,24 +40,24 @@
 @pytest.mark.parametrize(
     "num_steps, acquisition_rule",
     [
-        (
-            30,
-            EfficientGlobalOptimization(
-                GIBBON(Box([0, 0], [1, 1])).using(OBJECTIVE),
-            ),  
-        ),
-        (
-            30,
-            EfficientGlobalOptimization(
-                AugmentedExpectedImprovement().using(OBJECTIVE),
-            ),  
-        ),    
-        (
-            30,
-            EfficientGlobalOptimization(
-                MinValueEntropySearch(Box([0, 0], [1, 1])).using(OBJECTIVE),
-            ),  
-        ),    
+        # (
+        #     30,
+        #     EfficientGlobalOptimization(
+        #         GIBBON(Box([0, 0], [1, 1])).using(OBJECTIVE),
+        #     ),  
+        # ),
+        # (
+        #     30,
+        #     EfficientGlobalOptimization(
+        #         AugmentedExpectedImprovement().using(OBJECTIVE),
+        #     ),  
+        # ),    
+        # (
+        #     30,
+        #     EfficientGlobalOptimization(
+        #         MinValueEntropySearch(Box([0, 0], [1, 1])).using(OBJECTIVE),
+        #     ),  
+        # ),    
         (20, EfficientGlobalOptimization()),
         (
             15,
@@ -68,9 +65,6 @@
                 BatchMonteCarloExpectedImprovement(sample_size=500).using(OBJECTIVE),
                 num_query_points=2,
             ),
-<<<<<<< HEAD
-        ),    
-=======
         ),
         (
             10,
@@ -79,7 +73,6 @@
                 num_query_points=3,
             ),
         ),
->>>>>>> 2f602b9e
         (15, TrustRegion()),
         (17, ThompsonSampling(500, 3)),
     ],
