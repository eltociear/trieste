--- conflicted
+++ resolved
@@ -370,7 +370,6 @@
     [
         pytest.param(5, DiscreteThompsonSampling(1000, 1), id="DiscreteThompsonSampling"),
         pytest.param(
-<<<<<<< HEAD
             5,
             EfficientGlobalOptimization(
                 MonteCarloExpectedImprovement(int(1e2)), generate_continuous_optimizer(100)
@@ -383,7 +382,8 @@
                 MonteCarloAugmentedExpectedImprovement(int(1e2)), generate_continuous_optimizer(100)
             ),
             id="MonteCarloAugmentedExpectedImprovement",
-=======
+        ),
+        pytest.param(
             2,
             EfficientGlobalOptimization(
                 ParallelContinuousThompsonSampling(),
@@ -398,7 +398,6 @@
                 num_query_points=5,
             ),
             id="GreedyContinuousThompsonSampling",
->>>>>>> 1cc3c10f
         ),
     ],
 )
